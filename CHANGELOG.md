--- conflicted
+++ resolved
@@ -1,8 +1,5 @@
 ## [Unreleased][unreleased]
 
-<<<<<<< HEAD
-## [0.8.0] - 2016/04/18
-=======
 ## [0.8.1] - 2016/04/27
 
 This release includes some fixes and minor updates:
@@ -21,8 +18,7 @@
 - Properly enforcing required fields in PUT requests. [#1177](https://github.com/Mashape/kong/pull/1177)
 - Fixed a bug that prevented to retrieve the hostname of the local machine on certain systems. [#1178](https://github.com/Mashape/kong/pull/1178)
 
-## [0.8.0] - 2016/04/13
->>>>>>> afa2ff6f
+## [0.8.0] - 2016/04/18
 
 This release includes support for PostgreSQL as Kong's primary datastore!
 
