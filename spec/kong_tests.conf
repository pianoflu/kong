--- conflicted
+++ resolved
@@ -4,17 +4,10 @@
 proxy_listen_ssl = 0.0.0.0:9443
 cluster_listen = 0.0.0.0:9946
 cluster_listen_rpc = 127.0.0.1:9373
-<<<<<<< HEAD
 ssl_cert = spec/fixtures/kong_spec.crt
 ssl_cert_key = spec/fixtures/kong_spec.key
-dnsmasq = off
-dns_resolver = 8.8.8.8
-=======
-ssl_cert = ../spec/fixtures/kong_spec.crt
-ssl_cert_key = ../spec/fixtures/kong_spec.key
 dnsmasq = on
 dnsmasq_port = 9053
->>>>>>> ce340622
 database = postgres
 pg_host = 127.0.0.1
 pg_port = 5432
